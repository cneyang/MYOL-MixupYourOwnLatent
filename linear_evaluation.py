import torch
import torch.nn as nn
import torch.optim as optim

from torch.utils.data import DataLoader
from torchvision.datasets import CIFAR10

import argparse
import pandas as pd
from tqdm import tqdm

import utils
from model import Model

class Net(nn.Module):
    def __init__(self, num_class, pretrained_path=None):
        super(Net, self).__init__()

        # encoder
        model = Model()
        if pretrained_path is not None:
            model.load_state_dict(torch.load(pretrained_path, map_location='cpu'), strict=False)
        self.f = model.f
<<<<<<< HEAD
=======
        self.f.fc = nn.Identity()
>>>>>>> f15c9e23

        # classifier
        self.fc = nn.Linear(2048, num_class, bias=True)

    def forward(self, x):
        x = self.f(x)
        feature = torch.flatten(x, start_dim=1)
        out = self.fc(feature)
        return out

# train or test for one epoch
def train_val(net, data_loader, train_optimizer=None):
    is_train = train_optimizer is not None
    net.train() if is_train else net.eval()

    total_loss, total_correct_1, total_correct_5, total_num = 0.0, 0.0, 0.0, 0
    data_bar = tqdm(data_loader)
    
    with (torch.enable_grad() if is_train else torch.no_grad()):
        for data, target in data_bar:
            data, target = data.cuda(non_blocking=True), target.cuda(non_blocking=True)
            out = net(data)
            loss = loss_criterion(out, target)

            if is_train:
                train_optimizer.zero_grad()
                loss.backward()
                train_optimizer.step()

            total_num += data.size(0)
            total_loss += loss.item() * data.size(0)
            prediction = torch.argsort(out, dim=-1, descending=True)
            total_correct_1 += torch.sum((prediction[:, 0:1] == target.unsqueeze(dim=-1)).any(dim=-1).float()).item()
            total_correct_5 += torch.sum((prediction[:, 0:5] == target.unsqueeze(dim=-1)).any(dim=-1).float()).item()
        
            if is_train:
                data_bar.set_description(('Train Epoch : {}/{} Loss: {:.4f} ACC@1: {:.2f}% ACC@5: {:.2f}%'
                                     .format(epoch, epochs, total_loss / total_num,
                                             total_correct_1 / total_num * 100, total_correct_5 / total_num * 100)))
            else:
                data_bar.set_description(('Test Loss: {:.4f} ACC@1: {:.2f}% ACC@5: {:.2f}%'.format(total_loss / total_num,
                                             total_correct_1 / total_num * 100, total_correct_5 / total_num * 100)))


    return total_loss / total_num, total_correct_1 / total_num * 100, total_correct_5 / total_num * 100

if __name__ == '__main__':
    parser = argparse.ArgumentParser()
    parser.add_argument('--epochs', type=int, default=200)
    parser.add_argument('--batch_size', type=int, default=128)
<<<<<<< HEAD
    parser.add_argument('--lr', type=float, default=3e-4)
=======
    parser.add_argument('--lr', type=float, default=1e-3)
>>>>>>> f15c9e23
    parser.add_argument('--algo', type=str, default='byol')
    parser.add_argument('--model_name', type=str, default='byol')
    parser.add_argument('--checkpoint', type=str, default='best')
    parser.add_argument('--eval_only', action='store_true')
    args = parser.parse_args()

    batch_size, epochs = 128, args.epochs
    checkpoint = '' if args.checkpoint == 'best' else '_' + args.checkpoint
    transform = utils.tribyol_test_transform
    if not args.eval_only:
        model_path = f'results_{args.algo}_batch{args.batch_size}/{args.model_name}{checkpoint}.pth'

<<<<<<< HEAD
        transform = utils.train_transform
=======
>>>>>>> f15c9e23
        train_data = CIFAR10(root='/home/eugene/data', train=True, transform=transform, download=True)

        train_loader, valid_loader = utils.create_datasets(batch_size, train_data)

        # model setup and optimizer config
        model = Net(num_class=len(train_data.classes), pretrained_path=model_path).cuda()

        for param in model.f.parameters():
            param.requires_grad = False

        optimizer = optim.Adam(model.fc.parameters(), lr=args.lr, weight_decay=1e-6)
        loss_criterion = nn.CrossEntropyLoss()
        results = {'train_loss': [], 'train_acc@1': [], 'train_acc@5': [], 'valid_acc@1': []}

        best_acc = 0
        for epoch in range(1, epochs + 1):
            train_loss, train_acc_1, train_acc_5 = train_val(model, train_loader, optimizer)
            _, valid_acc_1, _ = train_val(model, valid_loader)
            results['train_loss'].append(train_loss)
            results['train_acc@1'].append(train_acc_1)
            results['train_acc@5'].append(train_acc_5)
            results['valid_acc@1'].append(valid_acc_1)
            
            if best_acc<valid_acc_1:
                best_epoch = epoch
                best_acc = valid_acc_1
                torch.save(model.state_dict(), f'results_{args.algo}_batch{args.batch_size}/linear_{args.model_name}_model.pth')
                
            data_frame = pd.DataFrame(data=results, index=range(1, epoch + 1))
            data_frame.to_csv(f'results_{args.algo}_batch{args.batch_size}/linear_{args.model_name}_statistics.csv', index_label='epoch')

        print("Best epoch:", best_epoch)

    loss_criterion = nn.CrossEntropyLoss()

    test_data = CIFAR10(root='./data', train=False, transform=transform, download=True)
    test_loader = DataLoader(test_data, batch_size=batch_size, shuffle=False, num_workers=4, pin_memory=True)

    test_results = {'test_loss': [], 'test_acc@1': [], 'test_acc@5': []}
    model = Net(num_class=len(test_data.classes))
    model_path = f'results_{args.algo}_batch{args.batch_size}/linear_{args.model_name}_model.pth'
    model.load_state_dict(torch.load(model_path))
    model.cuda()
    test_loss, test_acc_1, test_acc_5 = train_val(model, test_loader, None)
    test_results['test_loss'].append(test_loss)
    test_results['test_acc@1'].append(test_acc_1)
    test_results['test_acc@5'].append(test_acc_5)

    print(test_results)<|MERGE_RESOLUTION|>--- conflicted
+++ resolved
@@ -21,10 +21,7 @@
         if pretrained_path is not None:
             model.load_state_dict(torch.load(pretrained_path, map_location='cpu'), strict=False)
         self.f = model.f
-<<<<<<< HEAD
-=======
         self.f.fc = nn.Identity()
->>>>>>> f15c9e23
 
         # classifier
         self.fc = nn.Linear(2048, num_class, bias=True)
@@ -75,11 +72,7 @@
     parser = argparse.ArgumentParser()
     parser.add_argument('--epochs', type=int, default=200)
     parser.add_argument('--batch_size', type=int, default=128)
-<<<<<<< HEAD
-    parser.add_argument('--lr', type=float, default=3e-4)
-=======
     parser.add_argument('--lr', type=float, default=1e-3)
->>>>>>> f15c9e23
     parser.add_argument('--algo', type=str, default='byol')
     parser.add_argument('--model_name', type=str, default='byol')
     parser.add_argument('--checkpoint', type=str, default='best')
@@ -92,10 +85,6 @@
     if not args.eval_only:
         model_path = f'results_{args.algo}_batch{args.batch_size}/{args.model_name}{checkpoint}.pth'
 
-<<<<<<< HEAD
-        transform = utils.train_transform
-=======
->>>>>>> f15c9e23
         train_data = CIFAR10(root='/home/eugene/data', train=True, transform=transform, download=True)
 
         train_loader, valid_loader = utils.create_datasets(batch_size, train_data)
