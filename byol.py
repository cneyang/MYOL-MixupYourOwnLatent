--- conflicted
+++ resolved
@@ -5,10 +5,7 @@
 import torch.nn.functional as F
 from torchvision import transforms as T
 import numpy as np
-<<<<<<< HEAD
-=======
 from mixup import mixup_data
->>>>>>> a6ad11c6
 
 from functools import wraps
 import copy
@@ -259,83 +256,8 @@
         if return_embedding:
             return self.online_encoder(x1, return_projection = return_projection)
 
-<<<<<<< HEAD
-        if x2 is not None:
-            image_one, image_two = x1, x2
-        else:
-            image_one, image_two = self.augment1(x1), self.augment2(x1)
-
-        online_proj_one, _ = self.online_encoder(image_one)
-        online_proj_two, _ = self.online_encoder(image_two)
-
-        online_pred_one = self.online_predictor(online_proj_one)
-        online_pred_two = self.online_predictor(online_proj_two)
-
-        if myol:
-            lam = np.random.beta(0.5, 0.5, size=x1.size(0))
-            lam = torch.from_numpy(lam).float().reshape(-1, 1, 1, 1).to(x1.device)
-            idx = torch.randperm(x1.size(0)).to(x1.device)
-            mixed_x = lam * x1 + (1 - lam) * x2[idx]
-            lam = lam.reshape(-1, 1)
-
-            mixed_proj, _ = self.online_encoder(mixed_x)
-            mixed_pred = self.online_predictor(mixed_proj)
-
-            online_pred = lam * online_pred_one + (1 - lam) * online_pred_two[idx]
-
-        with torch.no_grad():
-            target_encoder = self._get_target_encoder() if self.use_momentum else self.online_encoder
-            
-            target_proj_one, _ = target_encoder(image_one)
-            target_proj_two, _ = target_encoder(image_two)
-            target_proj_one.detach_()
-            target_proj_two.detach_()
-
-            if myol:
-                target_mixed_proj, _ = target_encoder(mixed_x)
-                target_proj = lam * target_proj_one + (1 - lam) * target_proj_two[idx]
-
-
-        loss_one = loss_fn(online_pred_one, target_proj_two.detach())
-        loss_two = loss_fn(online_pred_two, target_proj_one.detach())
-
-        loss = loss_one + loss_two
-
-        if myol:
-            projection_mixup = loss_fn(mixed_pred, target_proj.detach())
-            prediction_mixup = loss_fn(online_pred, target_mixed_proj.detach())
-            loss += projection_mixup + prediction_mixup
-
-        return loss.mean()
-
-class MixupBYOL(BYOL):
-    def __init__(
-        self,
-        net,
-        image_size,
-        hidden_layer = -2,
-        projection_size = 256,
-        projection_hidden_size = 4096,
-        augment_fn = None,
-        augment_fn2 = None,
-        moving_average_decay = 0.99,
-        use_momentum = True
-    ):
-        super().__init__(
-            net,
-            image_size,
-            hidden_layer,
-            projection_size,
-            projection_hidden_size,
-            augment_fn,
-            augment_fn2,
-            moving_average_decay,
-            use_momentum
-        )
-=======
         if x2 is None:
             x1, x2 = self.augment1(x1), self.augment2(x1)
->>>>>>> a6ad11c6
 
         online_proj_one, _ = self.online_encoder(x1)
         online_proj_two, _ = self.online_encoder(x2)
