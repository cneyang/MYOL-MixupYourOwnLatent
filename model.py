--- conflicted
+++ resolved
@@ -1,31 +1,21 @@
-import torch
-import torch.nn as nn
-import torch.nn.functional as F
-from torchvision.models.resnet import resnet50
-
-
-class Model(nn.Module):
-    def __init__(self, feature_dim=128):
-        super(Model, self).__init__()
-
-        # encoder
-<<<<<<< HEAD
-        self.f = []
-        for name, module in resnet50().named_children():
-            if name == 'conv1':
-                module = nn.Conv2d(3, 64, kernel_size=3, stride=1, padding=1, bias=False)
-            if not isinstance(module, nn.Linear) and not isinstance(module, nn.MaxPool2d):
-                self.f.append(module)
-        self.f = nn.Sequential(*self.f)
-=======
-        self.f = resnet50()
->>>>>>> f15c9e23
-        # projection head
-        self.g = nn.Sequential(nn.Linear(2048, 512, bias=False), nn.BatchNorm1d(512),
-                               nn.ReLU(inplace=True), nn.Linear(512, feature_dim, bias=True))
-
-    def forward(self, x):
-        x = self.f(x)
-        feature = torch.flatten(x, start_dim=1)
-        out = self.g(feature)
-        return F.normalize(feature, dim=-1), F.normalize(out, dim=-1)
+import torch
+import torch.nn as nn
+import torch.nn.functional as F
+from torchvision.models.resnet import resnet50
+
+
+class Model(nn.Module):
+    def __init__(self, feature_dim=128):
+        super(Model, self).__init__()
+
+        # encoder
+        self.f = resnet50()
+        # projection head
+        self.g = nn.Sequential(nn.Linear(2048, 512, bias=False), nn.BatchNorm1d(512),
+                               nn.ReLU(inplace=True), nn.Linear(512, feature_dim, bias=True))
+
+    def forward(self, x):
+        x = self.f(x)
+        feature = torch.flatten(x, start_dim=1)
+        out = self.g(feature)
+        return F.normalize(feature, dim=-1), F.normalize(out, dim=-1)